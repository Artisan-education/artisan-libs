--- conflicted
+++ resolved
@@ -2,10 +2,7 @@
 
 on:
   push:
-<<<<<<< HEAD
-=======
     branches:
->>>>>>> 079e3264
   workflow_dispatch:  # allows manual triggering
 
 jobs:
